--- conflicted
+++ resolved
@@ -1,12 +1,7 @@
-<<<<<<< HEAD
-
-=======
->>>>>>> ee8556c0
 class BaseCodeInterpreter:
     """
     .run is a generator that yields a dict with attributes: active_line, output
     """
-
     def __init__(self):
         pass
 
