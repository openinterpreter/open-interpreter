import platform
from ..subprocess_code_interpreter import SubprocessCodeInterpreter
import os

class Shell(SubprocessCodeInterpreter):
     
    file_extension = "sh"
    proper_name = "Shell"

    def __init__(self, **kwargs):
        super().__init__(**kwargs)
        # Determine the start command based on the platform
        if platform.system() == 'Windows':
            self.start_cmd = 'cmd.exe'
        else:
            self.start_cmd = os.environ.get('SHELL', 'bash')

    def preprocess_code(self, code):
        return preprocess_shell(code)
    
    def line_postprocessor(self, line):
        return line

    def detect_active_line(self, line):
        if "## active_line " in line:
            return int(line.split("## active_line ")[1].split(" ##")[0])
        return None

    def detect_end_of_execution(self, line):
        return "## end_of_execution ##" in line
        

def preprocess_shell(code):
    """
    Add active line markers
    Wrap in a try except (trap in shell)
    Add end of execution marker
    """
    
    # Add commands that tell us what the active line is
    code = add_active_line_prints(code)
    
    # Add end command (we'll be listening for this so we know when it ends)
    code += '\necho "## end_of_execution ##"'
    
    return code


def add_active_line_prints(code):
    """
    Add echo statements indicating line numbers to a shell string.
    """
    lines = code.split('\n')
    for index, line in enumerate(lines):
        # Insert the echo command before the actual line
        lines[index] = f'echo "## active_line {index + 1} ##"\n{line}'
<<<<<<< HEAD
    return '\n'.join(lines)


def wrap_in_trap(code):
    """
    Wrap Bash code with a trap to catch errors and display them.
    """
    trap_code = """
    trap 'echo "An error occurred on line $LINENO"; exit' ERR
    set -E
    """
    return trap_code + code
=======
    return '\n'.join(lines)
>>>>>>> fd45f6cd
<|MERGE_RESOLUTION|>--- conflicted
+++ resolved
@@ -54,7 +54,6 @@
     for index, line in enumerate(lines):
         # Insert the echo command before the actual line
         lines[index] = f'echo "## active_line {index + 1} ##"\n{line}'
-<<<<<<< HEAD
     return '\n'.join(lines)
 
 
@@ -66,7 +65,4 @@
     trap 'echo "An error occurred on line $LINENO"; exit' ERR
     set -E
     """
-    return trap_code + code
-=======
-    return '\n'.join(lines)
->>>>>>> fd45f6cd
+    return trap_code + code