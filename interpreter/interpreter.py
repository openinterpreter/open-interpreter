--- conflicted
+++ resolved
@@ -314,17 +314,11 @@
           time.sleep(2)
           print(Rule(style="white"))
 
-<<<<<<< HEAD
       litellm.api_type = "azure"
       litellm.api_base = self.azure_api_base
       litellm.api_version = self.azure_api_version
       litellm.api_key = self.api_key
-=======
-      openai.api_type = self.azure_api_type
-      openai.api_base = self.azure_api_base
-      openai.api_version = self.azure_api_version
-      openai.api_key = self.api_key
->>>>>>> e9f17b83
+      
     else:
       if self.api_key == None:
         if 'OPENAI_API_KEY' in os.environ:
