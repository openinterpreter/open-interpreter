--- conflicted
+++ resolved
@@ -466,12 +466,9 @@
     # Make LLM call
     if not self.local:
       # GPT
-<<<<<<< HEAD
-
-=======
+      
       error = ""
       
->>>>>>> 13200832
       for _ in range(3):  # 3 retries
         try:
 
@@ -511,14 +508,8 @@
             error = traceback.format_exc()
             time.sleep(3)
       else:
-<<<<<<< HEAD
-        traceback.print_exc()
-        raise Exception("")
-
-=======
         raise Exception(error)
             
->>>>>>> 13200832
     elif self.local:
       # Code-Llama
 
