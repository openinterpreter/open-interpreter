--- conflicted
+++ resolved
@@ -187,16 +187,8 @@
 async def async_main(args):
     global global_interpreter
 
-<<<<<<< HEAD
-    if (
-        args["input"] is None
-        and sys.stdin.isatty()
-        and sys.argv[0].endswith("interpreter")
-    ):
-=======
     # Display welcome message if appropriate
     if (args["input"] is None and sys.stdin.isatty() and sys.argv[0].endswith("interpreter")):
->>>>>>> b8c6a468
         from .misc.welcome import welcome_message
         welcome_message()
 
