"""
The terminal interface is just a view. Just handles the very top layer.
If you were to build a frontend this would be a way to do it.
"""

try:
    import readline
except ImportError:
    pass

import os
import platform
import random
import re
import subprocess
import time

from interpreter.core.core import OpenInterpreter

from ..core.utils.scan_code import scan_code
from ..core.utils.system_debug_info import system_info
from ..core.utils.truncate_output import truncate_output
from .components.code_block import CodeBlock
from .components.message_block import MessageBlock
from .magic_commands import handle_magic_command
from .utils.check_for_package import check_for_package
from .utils.cli_input import cli_input
from .utils.display_markdown_message import display_markdown_message
from .utils.display_output import display_output
from .utils.find_image_path import find_image_path

# Add examples to the readline history
examples = [
    "How many files are on my desktop?",
    "What time is it in Seattle?",
    "Make me a simple Pomodoro app.",
    "Open Chrome and go to YouTube.",
    "Can you set my system to light mode?",
]
random.shuffle(examples)
try:
    for example in examples:
        readline.add_history(example)
except Exception:
    # If they don't have readline, that's fine
    pass


def terminal_interface(interpreter: OpenInterpreter, message: str):
    # Auto run and offline (this.. this isnt right) don't display messages.
    # Probably worth abstracting this to something like "debug_cli" at some point.
    if not interpreter.auto_run and not interpreter.offline:
        interpreter_intro_message = [
            "**Open Interpreter** will require approval before running code."
        ]

        if interpreter.safe_mode == "ask" or interpreter.safe_mode == "auto":
            if not check_for_package("semgrep"):
                interpreter_intro_message.append(
                    f"**Safe Mode**: {interpreter.safe_mode}\n\n>Note: **Safe Mode** requires `semgrep` (`pip install semgrep`)"
                )
        else:
            interpreter_intro_message.append("Use `interpreter -y` to bypass this.")

        interpreter_intro_message.append("Press `CTRL-C` to exit.")

        display_markdown_message("\n\n".join(interpreter_intro_message) + "\n")

    if message:
        interactive = False
    else:
        interactive = True

    active_block = None
    voice_subprocess = None

    while True:
<<<<<<< HEAD
        try:
            if interactive:
                ### This is the primary input for Open Interpreter.
                message = (
                    cli_input("> ").strip()
                    if interpreter.multi_line
                    else input("> ").strip()
                )

                try:
                    # This lets users hit the up arrow key for past messages
                    readline.add_history(message)
                except Exception:
                    # If the user doesn't have readline (may be the case on windows), that's fine
                    pass

        except KeyboardInterrupt:
            # Exit gracefully
            # Disconnect from the computer interface
            interpreter.computer.terminate()
            break
=======
        if interactive:
            ### This is the primary input for Open Interpreter.
            message = cli_input("> ").strip() if interpreter.multi_line else input("> ").strip()

            try:
                # This lets users hit the up arrow key for past messages
                readline.add_history(message)
            except:
                # If the user doesn't have readline (may be the case on windows), that's fine
                pass
>>>>>>> 42fb0b22

        if isinstance(message, str):  # type: ignore
            # This is for the terminal interface being used as a CLI — messages are strings.
            # This won't fire if they're in the python package, display=True, and they passed in an array of messages (for example).

            if message.startswith("%") and interactive:
                handle_magic_command(interpreter, message)
                continue

            # Many users do this
            if message.strip() == "interpreter --local":
                print("Please exit this conversation, then run `interpreter --local`.")
                continue
            if message.strip() == "pip install --upgrade open-interpreter":
                print(
                    "Please exit this conversation, then run `pip install --upgrade open-interpreter`."
                )
                continue

            if interpreter.llm.supports_vision:
                # Is the input a path to an image? Like they just dragged it into the terminal?
                image_path = find_image_path(message)

                ## If we found an image, add it to the message
                if image_path:
                    # Add the text interpreter's messsage history
                    interpreter.messages.append(
                        {
                            "role": "user",
                            "type": "message",
                            "content": message,
                        }
                    )

                    # Pass in the image to interpreter in a moment
                    message = {
                        "role": "user",
                        "type": "image",
                        "format": "path",
                        "content": image_path,
                    }

        try:
            for chunk in interpreter.chat(message, display=False, stream=True):
                yield chunk

                # Is this for thine eyes?
                if "recipient" in chunk and chunk["recipient"] != "user":
                    continue

                if interpreter.verbose:
                    print("Chunk in `terminal_interface`:", chunk)

                # Comply with PyAutoGUI fail-safe for OS mode
                # so people can turn it off by moving their mouse to a corner
                if interpreter.os:
                    if (
                        chunk.get("format") == "output"
                        and "failsafeexception" in chunk["content"].lower()
                    ):
                        print("Fail-safe triggered (mouse in one of the four corners).")
                        break

                if "end" in chunk and active_block:
                    active_block.refresh(cursor=False)

                    if chunk["type"] in [
                        "message",
                        "console",
                    ]:  # We don't stop on code's end — code + console output are actually one block.
                        active_block.end()
                        active_block = None

                # Assistant message blocks
                if chunk["type"] == "message":
                    if "start" in chunk:
                        active_block = MessageBlock()
                        render_cursor = True

                    if "content" in chunk:
                        active_block.message += chunk["content"]

                    if "end" in chunk and interpreter.os:
                        last_message = interpreter.messages[-1]["content"]

                        # Remove markdown lists and the line above markdown lists
                        lines = last_message.split("\n")
                        i = 0
                        while i < len(lines):
                            # Match markdown lists starting with hyphen, asterisk or number
                            if re.match(r"^\s*([-*]|\d+\.)\s", lines[i]):
                                del lines[i]
                                if i > 0:
                                    del lines[i - 1]
                                    i -= 1
                            else:
                                i += 1
                        message = "\n".join(lines)
                        # Replace newlines with spaces, escape double quotes and backslashes
                        sanitized_message = (
                            message.replace("\\", "\\\\")
                            .replace("\n", " ")
                            .replace('"', '\\"')
                        )

                        # Display notification in OS mode
                        if interpreter.os:
                            interpreter.computer.os.notify(sanitized_message)

                        # Speak message aloud
                        if platform.system() == "Darwin" and interpreter.speak_messages:
                            if voice_subprocess:
                                voice_subprocess.terminate()
                            voice_subprocess = subprocess.Popen(
                                [
                                    "osascript",
                                    "-e",
                                    f'say "{sanitized_message}" using "Fred"',
                                ]
                            )
                        else:
                            pass
                            # User isn't on a Mac, so we can't do this. You should tell them something about that when they first set this up.
                            # Or use a universal TTS library.

                # Assistant code blocks
                elif chunk["role"] == "assistant" and chunk["type"] == "code":
                    if "start" in chunk:
                        active_block = CodeBlock()
                        active_block.language = chunk["format"]
                        render_cursor = True

                    if "content" in chunk:
                        active_block.code += chunk["content"]

                # Execution notice
                if chunk["type"] == "confirmation":
                    if not interpreter.auto_run:
                        # OI is about to execute code. The user wants to approve this

                        # End the active code block so you can run input() below it
                        if active_block:
                            active_block.refresh(cursor=False)
                            active_block.end()
                            active_block = None

                        code_to_run = chunk["content"]
                        language = code_to_run["format"]
                        code = code_to_run["content"]

                        should_scan_code = False

                        if not interpreter.safe_mode == "off":
                            if interpreter.safe_mode == "auto":
                                should_scan_code = True
                            elif interpreter.safe_mode == "ask":
                                response = input(
                                    "  Would you like to scan this code? (y/n)\n\n  "
                                )
                                print("")  # <- Aesthetic choice

                                if response.strip().lower() == "y":
                                    should_scan_code = True

                        if should_scan_code:
                            scan_code(code, language, interpreter)

                        response = input(
                            "  Would you like to run this code? (y/n)\n\n  "
                        )
                        print("")  # <- Aesthetic choice

                        if response.strip().lower() == "y":
                            # Create a new, identical block where the code will actually be run
                            # Conveniently, the chunk includes everything we need to do this:
                            active_block = CodeBlock()
                            active_block.margin_top = False  # <- Aesthetic choice
                            active_block.language = language
                            active_block.code = code
                        else:
                            # User declined to run code.
                            interpreter.messages.append(
                                {
                                    "role": "user",
                                    "type": "message",
                                    "content": "I have declined to run this code.",
                                }
                            )
                            break

                # Computer can display visual types to user,
                # Which sometimes creates more computer output (e.g. HTML errors, eventually)
                if (
                    chunk["role"] == "computer"
                    and "content" in chunk
                    and (
                        chunk["type"] == "image"
                        or ("format" in chunk and chunk["format"] == "html")
                        or ("format" in chunk and chunk["format"] == "javascript")
                    )
                ):
                    if interpreter.os and interpreter.verbose == False:
                        # We don't display things to the user in OS control mode, since we use vision to communicate the screen to the LLM so much.
                        # But if verbose is true, we do display it!
                        continue

                    # Display and give extra output back to the LLM
                    extra_computer_output = display_output(chunk)

                    # We're going to just add it to the messages directly, not changing `recipient` here.
                    # Mind you, the way we're doing this, this would make it appear to the user if they look at their conversation history,
                    # because we're not adding "recipient: assistant" to this block. But this is a good simple solution IMO.
                    # we just might want to change it in the future, once we're sure that a bunch of adjacent type:console blocks will be rendered normally to text-only LLMs
                    # and that if we made a new block here with "recipient: assistant" it wouldn't add new console outputs to that block (thus hiding them from the user)

                    if (
                        interpreter.messages[-1].get("format") != "output"
                        or interpreter.messages[-1]["role"] != "computer"
                        or interpreter.messages[-1]["type"] != "console"
                    ):
                        # If the last message isn't a console output, make a new block
                        interpreter.messages.append(
                            {
                                "role": "computer",
                                "type": "console",
                                "format": "output",
                                "content": extra_computer_output,
                            }
                        )
                    else:
                        # If the last message is a console output, simply append the extra output to it
                        interpreter.messages[-1]["content"] += (
                            "\n" + extra_computer_output
                        )
                        interpreter.messages[-1]["content"] = interpreter.messages[-1][
                            "content"
                        ].strip()

                # Console
                if chunk["type"] == "console":
                    render_cursor = False
                    if "format" in chunk and chunk["format"] == "output":
                        active_block.output += "\n" + chunk["content"]
                        active_block.output = (
                            active_block.output.strip()
                        )  # ^ Aesthetic choice

                        # Truncate output
                        active_block.output = truncate_output(
                            active_block.output, interpreter.max_output
                        )
                    if "format" in chunk and chunk["format"] == "active_line":
                        active_block.active_line = chunk["content"]

                        # Display action notifications if we're in OS mode
                        if interpreter.os and active_block.active_line != None:
                            action = ""

                            code_lines = active_block.code.split("\n")
                            if active_block.active_line < len(code_lines):
                                action = code_lines[active_block.active_line].strip()

                            if action.startswith("computer"):
                                description = None

                                # Extract arguments from the action
                                start_index = action.find("(")
                                end_index = action.rfind(")")
                                if start_index != -1 and end_index != -1:
                                    # (If we found both)
                                    arguments = action[start_index + 1 : end_index]
                                else:
                                    arguments = None

                                # NOTE: Do not put the text you're clicking on screen
                                # (unless we figure out how to do this AFTER taking the screenshot)
                                # otherwise it will try to click this notification!

                                if action in [
                                    "computer.screenshot()",
                                    "computer.display.screenshot()",
                                    "computer.display.view()",
                                    "computer.view()",
                                ]:
                                    description = "Viewing screen..."
                                elif action == "computer.mouse.click()":
                                    description = "Clicking..."
                                elif action.startswith("computer.mouse.click("):
                                    if "icon=" in arguments:
                                        text_or_icon = "icon"
                                    else:
                                        text_or_icon = "text"
                                    description = f"Clicking {text_or_icon}..."
                                elif action.startswith("computer.mouse.move("):
                                    if "icon=" in arguments:
                                        text_or_icon = "icon"
                                    else:
                                        text_or_icon = "text"
                                    if (
                                        "click" in active_block.code
                                    ):  # This could be better
                                        description = f"Clicking {text_or_icon}..."
                                    else:
                                        description = f"Mousing over {text_or_icon}..."
                                elif action.startswith("computer.keyboard.write("):
                                    description = f"Typing {arguments}."
                                elif action.startswith("computer.keyboard.hotkey("):
                                    description = f"Pressing {arguments}."
                                elif action.startswith("computer.keyboard.press("):
                                    description = f"Pressing {arguments}."
                                elif action == "computer.os.get_selected_text()":
                                    description = f"Getting selected text."

                                if description:
                                    interpreter.computer.os.notify(description)

                    if "start" in chunk:
                        # We need to make a code block if we pushed out an HTML block first, which would have closed our code block.
                        if not isinstance(active_block, CodeBlock):
                            if active_block:
                                active_block.end()
                            active_block = CodeBlock()

                if active_block:
                    active_block.refresh(cursor=render_cursor)

            # (Sometimes -- like if they CTRL-C quickly -- active_block is still None here)
            if "active_block" in locals():
                if active_block:
                    active_block.end()
                    active_block = None
                    time.sleep(0.1)

            if not interactive:
                # Don't loop
                break

        except KeyboardInterrupt:
            # Exit gracefully
            if "active_block" in locals() and active_block:
                active_block.end()
                active_block = None

            if interactive:
                # (this cancels LLM, returns to the interactive "> " input)
                continue
            else:
                break
        except:
            system_info(interpreter)
            raise<|MERGE_RESOLUTION|>--- conflicted
+++ resolved
@@ -75,40 +75,20 @@
     voice_subprocess = None
 
     while True:
-<<<<<<< HEAD
-        try:
-            if interactive:
-                ### This is the primary input for Open Interpreter.
-                message = (
-                    cli_input("> ").strip()
-                    if interpreter.multi_line
-                    else input("> ").strip()
-                )
-
-                try:
-                    # This lets users hit the up arrow key for past messages
-                    readline.add_history(message)
-                except Exception:
-                    # If the user doesn't have readline (may be the case on windows), that's fine
-                    pass
-
-        except KeyboardInterrupt:
-            # Exit gracefully
-            # Disconnect from the computer interface
-            interpreter.computer.terminate()
-            break
-=======
         if interactive:
             ### This is the primary input for Open Interpreter.
-            message = cli_input("> ").strip() if interpreter.multi_line else input("> ").strip()
+            message = (
+                cli_input("> ").strip()
+                if interpreter.multi_line
+                else input("> ").strip()
+            )
 
             try:
                 # This lets users hit the up arrow key for past messages
                 readline.add_history(message)
-            except:
+            except Exception:
                 # If the user doesn't have readline (may be the case on windows), that's fine
                 pass
->>>>>>> 42fb0b22
 
         if isinstance(message, str):  # type: ignore
             # This is for the terminal interface being used as a CLI — messages are strings.
@@ -164,13 +144,12 @@
 
                 # Comply with PyAutoGUI fail-safe for OS mode
                 # so people can turn it off by moving their mouse to a corner
-                if interpreter.os:
-                    if (
-                        chunk.get("format") == "output"
-                        and "failsafeexception" in chunk["content"].lower()
-                    ):
-                        print("Fail-safe triggered (mouse in one of the four corners).")
-                        break
+                if interpreter.os and (
+                    chunk.get("format") == "output"
+                    and "failsafeexception" in chunk["content"].lower()
+                ):
+                    print("Fail-safe triggered (mouse in one of the four corners).")
+                    break
 
                 if "end" in chunk and active_block:
                     active_block.refresh(cursor=False)
@@ -261,7 +240,7 @@
 
                         should_scan_code = False
 
-                        if not interpreter.safe_mode == "off":
+                        if interpreter.safe_mode != "off":
                             if interpreter.safe_mode == "auto":
                                 should_scan_code = True
                             elif interpreter.safe_mode == "ask":
@@ -436,11 +415,10 @@
                     active_block.refresh(cursor=render_cursor)
 
             # (Sometimes -- like if they CTRL-C quickly -- active_block is still None here)
-            if "active_block" in locals():
-                if active_block:
-                    active_block.end()
-                    active_block = None
-                    time.sleep(0.1)
+            if "active_block" in locals() and active_block:
+                active_block.end()
+                active_block = None
+                time.sleep(0.1)
 
             if not interactive:
                 # Don't loop
