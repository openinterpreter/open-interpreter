--- conflicted
+++ resolved
@@ -53,31 +53,10 @@
 
     history = history_autosaver()  # Will stop when goes out of context
     while True:
-<<<<<<< HEAD
-        try:
-            if interactive:
-                ### This is the primary input for Open Interpreter.
-
-                message = cli_input("> ", interpreter.multi_line).strip()
-                history.add(message)  # Maybe move this in cli_input?
-
-        except KeyboardInterrupt:
-            # Exit gracefully
-            # Disconnect from the computer interface
-            interpreter.computer.terminate()
-            break
-=======
         if interactive:
             ### This is the primary input for Open Interpreter.
-            message = cli_input("> ").strip() if interpreter.multi_line else input("> ").strip()
-
-            try:
-                # This lets users hit the up arrow key for past messages
-                readline.add_history(message)
-            except:
-                # If the user doesn't have readline (may be the case on windows), that's fine
-                pass
->>>>>>> dbcc9e83
+            message = cli_input("> ", interpreter.multi_line).strip()
+            history.add(message)  # Maybe move this in cli_input?
 
         if isinstance(message, str):
             # This is for the terminal interface being used as a CLI — messages are strings.
