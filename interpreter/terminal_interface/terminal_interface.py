--- conflicted
+++ resolved
@@ -49,13 +49,9 @@
                     f"**Safe Mode**: {interpreter.safe_mode}\n\n>Note: **Safe Mode** requires `semgrep` (`pip install semgrep`)"
                 )
         else:
-<<<<<<< HEAD
             interpreter_intro_message.append(
                 "Déjate llevar por tus demonios internos."
             )
-=======
-            interpreter_intro_message.append("Use `interpreter -y` to bypass this.")
->>>>>>> 459a140d
 
         interpreter_intro_message.append("Press `CTRL-C` to exit.")
 
