<<<<<<< HEAD
=======
from ..utils.display_markdown_message import display_markdown_message
from ..utils.count_tokens import count_messages_tokens
>>>>>>> fd45f6cd
import json
import os
import appdirs
import docker

from ..utils.display_markdown_message import display_markdown_message
from ..code_interpreters.container_utils.download_file import download_file_from_container
from ..code_interpreters.container_utils.upload_file import copy_file_to_container
from ..code_interpreters.create_code_interpreter import SESSION_IDS_BY_OBJECT

from rich import print as Print


def handle_undo(self, arguments):
    # Removes all messages after the most recent user entry (and the entry itself).
    # Therefore user can jump back to the latest point of conversation.
    # Also gives a visual representation of the messages removed.

    if len(self.messages) == 0:
        return
    # Find the index of the last 'role': 'user' entry
    last_user_index = None
    for i, message in enumerate(self.messages):
        if message.get('role') == 'user':
            last_user_index = i

    removed_messages = []

    # Remove all messages after the last 'role': 'user'
    if last_user_index is not None:
        removed_messages = self.messages[last_user_index:]
        self.messages = self.messages[:last_user_index]

    print("")  # Aesthetics.

    # Print out a preview of what messages were removed.
    for message in removed_messages:
        if 'content' in message and message['content'] != None:
            display_markdown_message(
                f"**Removed message:** `\"{message['content'][:30]}...\"`")
        elif 'function_call' in message:
            # TODO: Could add preview of code removed here.
            display_markdown_message(f"**Removed codeblock**")

    print("")  # Aesthetics.


def handle_help(self, arguments):
    commands_description = {
<<<<<<< HEAD
        "%debug [true/false]": "Toggle debug mode. Without arguments or with 'true', it enters debug mode. With 'false', it exits debug mode.",
        "%reset": "Resets the current session.",
        "%undo": "Remove previous messages and its response from the message history.",
        "%save_message [path]": "Saves messages to a specified JSON path. If no path is provided, it defaults to 'messages.json'.",
        "%load_message [path]": "Loads messages from a specified JSON path. If no path is provided, it defaults to 'messages.json'.",
        "%help": "Show this help message.",
        "%upload": "open a File Dialog, and select a file to upload to the container. only used when using containerized code execution",
        "%upload folder": "same as upload command, except you can upload a folder instead of just a file.",
        "%upload file": "same as upload command, except you can upload a file.",
        "%download" : "Download a file or directory given the file or folder name in the container."
=======
      "%debug [true/false]": "Toggle debug mode. Without arguments or with 'true', it enters debug mode. With 'false', it exits debug mode.",
      "%reset": "Resets the current session.",
      "%undo": "Remove previous messages and its response from the message history.",
      "%save_message [path]": "Saves messages to a specified JSON path. If no path is provided, it defaults to 'messages.json'.",
      "%load_message [path]": "Loads messages from a specified JSON path. If no path is provided, it defaults to 'messages.json'.",
      "%tokens [prompt]": "Calculate the tokens used by the current conversation's messages and estimate their cost and optionally calculate the tokens and estimated cost of a `prompt` if one is provided.",
      "%help": "Show this help message.",
>>>>>>> fd45f6cd
    }

    base_message = [
        "> **Available Commands:**\n\n"
    ]

    # Add each command and its description to the message
    for cmd, desc in commands_description.items():
        base_message.append(f"- `{cmd}`: {desc}\n")

    additional_info = [
        "\n\nFor further assistance, please join our community Discord or consider contributing to the project's development."
    ]

    # Combine the base message with the additional info
    full_message = base_message + additional_info

    display_markdown_message("".join(full_message))


def handle_debug(self, arguments=None):
    if arguments == "" or arguments == "true":
        display_markdown_message("> Entered debug mode")
        print(self.messages)
        self.debug_mode = True
    elif arguments == "false":
        display_markdown_message("> Exited debug mode")
        self.debug_mode = False
    else:
        display_markdown_message("> Unknown argument to debug command.")


def handle_reset(self, arguments):
    self.reset()
    display_markdown_message("> Reset Done")


def default_handle(self, arguments):
    display_markdown_message("> Unknown command")
    handle_help(self,arguments)

def handle_save_message(self, json_path):
    if json_path == "":
        json_path = "messages.json"
    if not json_path.endswith(".json"):
        json_path += ".json"
    with open(json_path, 'w') as f:
        json.dump(self.messages, f, indent=2)

    display_markdown_message(
        f"> messages json export to {os.path.abspath(json_path)}")


def handle_load_message(self, json_path):
    if json_path == "":
        json_path = "messages.json"
    if not json_path.endswith(".json"):
        json_path += ".json"
    with open(json_path, 'r') as f:
        self.messages = json.load(f)

    display_markdown_message(
        f"> messages json loaded from {os.path.abspath(json_path)}")

def handle_container_upload(self,type=None, *args):
    def is_gui_available():
        try:
            from PyQt5.QtWidgets import QApplication
            app = QApplication([])
            del app
            return True
        except Exception as e:
            print(f"An error occurred: {str(e)}")
            return False
        
    args = list(args)
    if self.use_containers:
        try:
            client = docker.APIClient()
        except:
            error_message = (
                "We were not able to connect to the Docker Container daemon. "
                "Please ensure Docker is installed and running. If you have not run any code yet, "
                "you will need to in order to start a container."
            )
            display_markdown_message(f"{error_message}")
            return
        if len(args) == 0:
            if is_gui_available():
                try:
                    from .components.file_dialog import FileDialog

                    fd = FileDialog()
                    if type is not None:
                        path = fd.get_path(type=type)
                    else:
                        path = fd.get_path(type=None)
                    if path is not None: # if none, they exited
                        
                        args.append(path)
                    else: # We shall now exit on them out of spite
                        return
                except ImportError as e:
                    Print(f"Internal import error {e}")
                    return    
            else:
                Print(f" No filepath provided. please provide one. use the command %upload <filetype (file or folder)> <path>")
                return
                 
        for filepath in args:
            if os.path.exists(filepath):
                session_id = SESSION_IDS_BY_OBJECT.get(self)
                containers = client.containers(filters={"label": f"session_id={session_id}"})
                if containers:
                    container_id = containers[0]['Id']
                    # /mnt/data is default workdir for container
                    copy_file_to_container(
                        container_id=container_id, local_path=filepath, path_in_container=f"/mnt/data/{os.path.basename(filepath)}"
                    )
                    success_message = f"File [{filepath}](#) successfully uploaded to container in dir `/mnt/data`."
                    display_markdown_message(success_message)
                else:
                    no_container_message = (
                        "No container found to upload to. Please run any code to start one. "
                        "This will be fixed in a later update."
                    )
                    display_markdown_message(f"**'{no_container_message}'**")
            else:
                file_not_found_message = f"File `{filepath}` does not exist."
                display_markdown_message(file_not_found_message)
    else:
        ignore_command_message = "File uploads are only used when using containerized code execution. Ignoring command."
        display_markdown_message(f"**{ignore_command_message}**")
        
def handle_container_download(self, *args):
    if self.use_containers:
        try:
            client = docker.APIClient()
        except Exception as e:
            print("[BOLD][RED]Unable to connect to the Docker Container daemon. Please ensure Docker is installed and running. ignoring command[/RED][/BOLD]")
            return
        
        session_id = SESSION_IDS_BY_OBJECT.get(self)
        if session_id is None:
            print("No session found. Please run any code to start one.")
            return

        containers = client.containers(filters={"label": f"session_id={session_id}"})
        if not containers:
            print("No container found to download from. Please run any code to start one.")
            return
        
        container_id = containers[0]['Id']

        # Define the local directory where the files will be downloaded.
        # Using 'Open Interpreter' as the appname and no author.
        local_dir = appdirs.user_data_dir(appname="Open Interpreter")

        for file_path_in_container in args:
            # Construct the local file path
            local_file_path = os.path.join(local_dir, os.path.basename(file_path_in_container))
            
            # Attempt to download the file and handle exceptions
            try:
                download_file_from_container(container_id, file_path_in_container, local_file_path)
                print(f"File downloaded to {local_file_path}")
            except docker.errors.NotFound:
                print(f"File {file_path_in_container} not found in the container.")
    else:
        print("File downloads are only used when using containerized code execution. Ignoring command.")


def handle_count_tokens(self, prompt):
    messages = [{"role": "system", "message": self.system_message}] + self.messages

    outputs = []

    if len(self.messages) == 0:
      (tokens, cost) = count_messages_tokens(messages=messages, model=self.model)
      outputs.append((f"> System Prompt Tokens: {tokens} (${cost})"))
    else:
      (tokens, cost) = count_messages_tokens(messages=messages, model=self.model)
      outputs.append(f"> Conversation Tokens: {tokens} (${cost})")

    if prompt and prompt != '':
      (tokens, cost) = count_messages_tokens(messages=[prompt], model=self.model)
      outputs.append(f"> Prompt Tokens: {tokens} (${cost})") 

    display_markdown_message("\n".join(outputs))


def handle_magic_command(self, user_input):
    # split the command into the command and the arguments, by the first whitespace
    switch = {
<<<<<<< HEAD
        "help": handle_help,
        "debug": handle_debug,
        "reset": handle_reset,
        "save_message": handle_save_message,
        "load_message": handle_load_message,
        "undo": handle_undo,
        "upload": handle_container_upload,
        "download": handle_container_download,
=======
      "help": handle_help,
      "debug": handle_debug,
      "reset": handle_reset,
      "save_message": handle_save_message,
      "load_message": handle_load_message,
      "undo": handle_undo,
      "tokens": handle_count_tokens,
>>>>>>> fd45f6cd
    }

    user_input = user_input[1:].strip()  # Capture the part after the `%`
    command = user_input.split(" ")[0]
    arguments = user_input[len(command):].strip()
    action = switch.get(command, default_handle)  # Get the function from the dictionary, or default_handle if not found
    action(self, arguments) # Execute the function.<|MERGE_RESOLUTION|>--- conflicted
+++ resolved
@@ -1,13 +1,10 @@
-<<<<<<< HEAD
-=======
-from ..utils.display_markdown_message import display_markdown_message
-from ..utils.count_tokens import count_messages_tokens
->>>>>>> fd45f6cd
 import json
 import os
 import appdirs
 import docker
 
+from ..utils.display_markdown_message import display_markdown_message
+from ..utils.count_tokens import count_messages_tokens
 from ..utils.display_markdown_message import display_markdown_message
 from ..code_interpreters.container_utils.download_file import download_file_from_container
 from ..code_interpreters.container_utils.upload_file import copy_file_to_container
@@ -52,26 +49,17 @@
 
 def handle_help(self, arguments):
     commands_description = {
-<<<<<<< HEAD
         "%debug [true/false]": "Toggle debug mode. Without arguments or with 'true', it enters debug mode. With 'false', it exits debug mode.",
         "%reset": "Resets the current session.",
         "%undo": "Remove previous messages and its response from the message history.",
         "%save_message [path]": "Saves messages to a specified JSON path. If no path is provided, it defaults to 'messages.json'.",
         "%load_message [path]": "Loads messages from a specified JSON path. If no path is provided, it defaults to 'messages.json'.",
+        "%tokens [prompt]": "Calculate the tokens used by the current conversation's messages and estimate their cost and optionally calculate the tokens and estimated cost of a `prompt` if one is provided.",
         "%help": "Show this help message.",
         "%upload": "open a File Dialog, and select a file to upload to the container. only used when using containerized code execution",
         "%upload folder": "same as upload command, except you can upload a folder instead of just a file.",
         "%upload file": "same as upload command, except you can upload a file.",
         "%download" : "Download a file or directory given the file or folder name in the container."
-=======
-      "%debug [true/false]": "Toggle debug mode. Without arguments or with 'true', it enters debug mode. With 'false', it exits debug mode.",
-      "%reset": "Resets the current session.",
-      "%undo": "Remove previous messages and its response from the message history.",
-      "%save_message [path]": "Saves messages to a specified JSON path. If no path is provided, it defaults to 'messages.json'.",
-      "%load_message [path]": "Loads messages from a specified JSON path. If no path is provided, it defaults to 'messages.json'.",
-      "%tokens [prompt]": "Calculate the tokens used by the current conversation's messages and estimate their cost and optionally calculate the tokens and estimated cost of a `prompt` if one is provided.",
-      "%help": "Show this help message.",
->>>>>>> fd45f6cd
     }
 
     base_message = [
@@ -266,24 +254,15 @@
 def handle_magic_command(self, user_input):
     # split the command into the command and the arguments, by the first whitespace
     switch = {
-<<<<<<< HEAD
         "help": handle_help,
         "debug": handle_debug,
         "reset": handle_reset,
         "save_message": handle_save_message,
         "load_message": handle_load_message,
+        "tokens": handle_count_tokens,
         "undo": handle_undo,
         "upload": handle_container_upload,
         "download": handle_container_download,
-=======
-      "help": handle_help,
-      "debug": handle_debug,
-      "reset": handle_reset,
-      "save_message": handle_save_message,
-      "load_message": handle_load_message,
-      "undo": handle_undo,
-      "tokens": handle_count_tokens,
->>>>>>> fd45f6cd
     }
 
     user_input = user_input[1:].strip()  # Capture the part after the `%`
