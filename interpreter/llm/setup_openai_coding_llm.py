--- conflicted
+++ resolved
@@ -1,14 +1,11 @@
 import litellm
 import tokentrim as tt
 
-<<<<<<< HEAD
-=======
 from ..utils.convert_to_openai_messages import convert_to_openai_messages
 from ..utils.display_markdown_message import display_markdown_message
 from ..utils.merge_deltas import merge_deltas
 from ..utils.parse_partial_json import parse_partial_json
 
->>>>>>> ee8556c0
 function_schema = {
     "name": "execute",
     "description": "Executes code on the user's machine, **in the users local environment**, and returns the output",
@@ -35,7 +32,7 @@
 }
 
 
-<<<<<<< HEAD
+
 # Define a helper function to validate arguments based on the schema
 def validate_arguments(arguments, schema):
     required_args = schema["parameters"]["required"]
@@ -44,8 +41,6 @@
     return False
 
 
-=======
->>>>>>> ee8556c0
 def setup_openai_coding_llm(interpreter):
     """
     Takes an Interpreter (which includes a ton of LLM settings),
@@ -53,21 +48,13 @@
     """
 
     def coding_llm(messages):
-<<<<<<< HEAD
-
-=======
->>>>>>> ee8556c0
         # Convert messages
         messages = convert_to_openai_messages(messages, function_calling=True)
 
         # Add OpenAI's recommended function message
-<<<<<<< HEAD
-        messages[0]["content"] += "\n\nOnly use the functions you have been provided with."
-=======
         messages[0][
             "content"
-        ] += "\n\nOnly use the function you have been provided with."
->>>>>>> ee8556c0
+        ] += "\n\nOnly use the functions you have been provided with."
 
         # Seperate out the system_message from messages
         # (We expect the first message to always be a system_message)
@@ -104,17 +91,10 @@
 
         # Create LiteLLM generator
         params = {
-<<<<<<< HEAD
             'model': interpreter.model,
             'messages': messages,
             'stream': True,
             'functions': interpreter.functions_schemas
-=======
-            "model": interpreter.model,
-            "messages": messages,
-            "stream": True,
-            "functions": [function_schema],
->>>>>>> ee8556c0
         }
 
         # Optional inputs
@@ -141,8 +121,6 @@
 
         response = litellm.completion(**params)
 
-        accumulated_deltas = {}
-
         # Initialize empty arguments dictionary
         arguments = {}
         accumulated_deltas = {}
@@ -165,7 +143,6 @@
             if "content" in delta and delta["content"]:
                 yield {"message": delta["content"]}
 
-<<<<<<< HEAD
             if "function_call" in accumulated_deltas and "arguments" in accumulated_deltas["function_call"]:
                 partial_arguments = parse_partial_json(accumulated_deltas["function_call"]["arguments"])
                 if partial_arguments:
@@ -184,70 +161,5 @@
                 # Yield each argument individually
                 for key, value in arguments.items():
                     yield {key: value}
-=======
-            if (
-                "function_call" in accumulated_deltas
-                and "arguments" in accumulated_deltas["function_call"]
-            ):
-                if (
-                    "name" in accumulated_deltas["function_call"]
-                    and accumulated_deltas["function_call"]["name"] == "execute"
-                ):
-                    arguments = accumulated_deltas["function_call"]["arguments"]
-                    arguments = parse_partial_json(arguments)
-
-                    if arguments:
-                        if (
-                            language is None
-                            and "language" in arguments
-                            and "code"
-                            in arguments  # <- This ensures we're *finished* typing language, as opposed to partially done
-                            and arguments["language"]
-                        ):
-                            language = arguments["language"]
-                            yield {"language": language}
-
-                        if language is not None and "code" in arguments:
-                            # Calculate the delta (new characters only)
-                            code_delta = arguments["code"][len(code) :]
-                            # Update the code
-                            code = arguments["code"]
-                            # Yield the delta
-                            if code_delta:
-                                yield {"code": code_delta}
-                    else:
-                        if interpreter.debug_mode:
-                            print("Arguments not a dict.")
-
-                # 3.5 REALLY likes to halucinate a function named `python` and you can't really fix that, it seems.
-                # We just need to deal with it.
-                elif (
-                    "name" in accumulated_deltas["function_call"]
-                    and accumulated_deltas["function_call"]["name"] == "python"
-                ):
-                    if interpreter.debug_mode:
-                        print("Got direct python call")
-                    if language is None:
-                        language = "python"
-                        yield {"language": language}
-
-                    if language is not None:
-                        # Pull the code string straight out of the "arguments" string
-                        code_delta = accumulated_deltas["function_call"]["arguments"][
-                            len(code) :
-                        ]
-                        # Update the code
-                        code = accumulated_deltas["function_call"]["arguments"]
-                        # Yield the delta
-                        if code_delta:
-                            yield {"code": code_delta}
-
-                else:
-                    if interpreter.debug_mode:
-                        print(
-                            "GOT BAD FUNCTION CALL: ",
-                            accumulated_deltas["function_call"],
-                        )
->>>>>>> ee8556c0
 
     return coding_llm