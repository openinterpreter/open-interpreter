import litellm
from ..utils.merge_deltas import merge_deltas
from ..utils.parse_partial_json import parse_partial_json
from ..utils.convert_to_openai_messages import convert_to_openai_messages
from ..utils.display_markdown_message import display_markdown_message
import tokentrim as tt

function_schema = {
<<<<<<< HEAD
    "name": "execute",
    "description":
        "Executes code on the user's machine, **in the users local environment**, and returns the output",
    "parameters": {
        "type": "object",
        "properties": {
            "language": {
                "type": "string",
                "description":
                    "The programming language (required parameter to the `execute` function)",
                "enum": ["python", "R", "shell", "applescript", "javascript", "html"]
            },
            "code": {
                "type": "string",
                "description": "The code to execute (required)"
            }
        },
        "required": ["language", "code"]
=======
  "name": "execute",
  "description":
  "Executes code on the user's machine, **in the users local environment**, and returns the output",
  "parameters": {
    "type": "object",
    "properties": {
      "language": {
        "type": "string",
        "description":
        "The programming language (required parameter to the `execute` function)",
        "enum": ["python", "R", "shell", "applescript", "javascript", "html", "powershell"]
      },
      "code": {
        "type": "string",
        "description": "The code to execute (required)"
      }
>>>>>>> 9890b128
    },
}


# Define a helper function to validate arguments based on the schema
def validate_arguments(arguments, schema):
    required_args = schema["parameters"]["required"]
    if all(key in arguments and arguments[key] for key in required_args):
        return True
    return False


def setup_openai_coding_llm(interpreter):
    """
    Takes an Interpreter (which includes a ton of LLM settings),
    returns a OI Coding LLM (a generator that takes OI messages and streams deltas with `message`, `language`, and `code`).
    """

    def coding_llm(messages):

        # Convert messages
        messages = convert_to_openai_messages(messages, function_calling=True)

        # Add OpenAI's recommended function message
        messages[0]["content"] += "\n\nOnly use the functions you have been provided with."

        # Seperate out the system_message from messages
        # (We expect the first message to always be a system_message)
        system_message = messages[0]["content"]
        messages = messages[1:]

        # Trim messages, preserving the system_message
        try:
            messages = tt.trim(messages=messages, system_message=system_message, model=interpreter.model)
        except:
            if interpreter.context_window:
                messages = tt.trim(messages=messages, system_message=system_message, max_tokens=interpreter.context_window)
            else:
                display_markdown_message("""
                **We were unable to determine the context window of this model.** Defaulting to 3000.
                If your model can handle more, run `interpreter --context_window {token limit}` or `interpreter.context_window = {token limit}`.
                """)
                messages = tt.trim(messages=messages, system_message=system_message, max_tokens=3000)

        if interpreter.debug_mode:
            print("Sending this to the OpenAI LLM:", messages)

        # Create LiteLLM generator
        params = {
            'model': interpreter.model,
            'messages': messages,
            'stream': True,
            'functions': interpreter.functions_schemas
        }

        # Optional inputs
        if interpreter.api_base:
            params["api_base"] = interpreter.api_base
        if interpreter.api_key:
            params["api_key"] = interpreter.api_key
        if interpreter.max_tokens:
            params["max_tokens"] = interpreter.max_tokens
        if interpreter.temperature:
            params["temperature"] = interpreter.temperature

        # These are set directly on LiteLLM
        if interpreter.max_budget:
            litellm.max_budget = interpreter.max_budget
        if interpreter.debug_mode:
            litellm.set_verbose = True

        # Report what we're sending to LiteLLM
        if interpreter.debug_mode:
            print("Sending this to LiteLLM:", params)

        response = litellm.completion(**params)

        accumulated_deltas = {}

        # Initialize empty arguments dictionary
        arguments = {}
        accumulated_deltas = {}
        for chunk in response:
            if 'choices' not in chunk or len(chunk['choices']) == 0:
                continue

            delta = chunk["choices"][0]["delta"]
            accumulated_deltas = merge_deltas(accumulated_deltas, delta)

            if "content" in delta and delta["content"]:
                yield {"message": delta["content"]}

            if "function_call" in accumulated_deltas and "arguments" in accumulated_deltas["function_call"]:
                partial_arguments = parse_partial_json(accumulated_deltas["function_call"]["arguments"])
                if partial_arguments:
                    arguments.update(partial_arguments)  # Update the arguments dictionary with new values

        # Fetch current function schema based on the function name
        current_schema = next(
            (c for c in interpreter.functions_schemas if c['name'] == accumulated_deltas.get('function_call', {}).get('name')),
            None
        )

        if current_schema is not None:
            # Check if all required keys are present
            if all(key in arguments for key in current_schema['parameters']['required']):

                # Yield each argument individually
                for key, value in arguments.items():
                    yield {key: value}

    return coding_llm<|MERGE_RESOLUTION|>--- conflicted
+++ resolved
@@ -6,26 +6,6 @@
 import tokentrim as tt
 
 function_schema = {
-<<<<<<< HEAD
-    "name": "execute",
-    "description":
-        "Executes code on the user's machine, **in the users local environment**, and returns the output",
-    "parameters": {
-        "type": "object",
-        "properties": {
-            "language": {
-                "type": "string",
-                "description":
-                    "The programming language (required parameter to the `execute` function)",
-                "enum": ["python", "R", "shell", "applescript", "javascript", "html"]
-            },
-            "code": {
-                "type": "string",
-                "description": "The code to execute (required)"
-            }
-        },
-        "required": ["language", "code"]
-=======
   "name": "execute",
   "description":
   "Executes code on the user's machine, **in the users local environment**, and returns the output",
@@ -42,8 +22,9 @@
         "type": "string",
         "description": "The code to execute (required)"
       }
->>>>>>> 9890b128
     },
+    "required": ["language", "code"]
+  },
 }
 
 
@@ -107,7 +88,7 @@
             params["max_tokens"] = interpreter.max_tokens
         if interpreter.temperature:
             params["temperature"] = interpreter.temperature
-
+        
         # These are set directly on LiteLLM
         if interpreter.max_budget:
             litellm.max_budget = interpreter.max_budget
@@ -130,6 +111,8 @@
                 continue
 
             delta = chunk["choices"][0]["delta"]
+
+            # Accumulate deltas
             accumulated_deltas = merge_deltas(accumulated_deltas, delta)
 
             if "content" in delta and delta["content"]:
