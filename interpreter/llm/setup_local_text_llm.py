from ..utils.display_markdown_message import display_markdown_message
import inquirer
import ooba
import html
import copy

def setup_local_text_llm(interpreter):
    """
    Takes an Interpreter (which includes a ton of LLM settings),
    returns a text LLM (an OpenAI-compatible chat LLM with baked-in settings. Only takes `messages`).
    """

    repo_id = interpreter.model.replace("huggingface/", "")

<<<<<<< HEAD
    if "TheBloke/CodeLlama-" not in repo_id:
      # ^ This means it was prob through the old --local, so we have already displayed this message.
      # Hacky. Not happy with this
      rprint('', Markdown(f"**Open Interpreter** will use `{repo_id}` for local execution. Use your arrow keys to set up the model."), '')

    raw_models = list_gguf_files(repo_id)
    
    if not raw_models:
        rprint(f"Failed. Are you sure there are GGUF files in `{repo_id}`?")
        return None

    combined_models = group_and_combine_splits(raw_models)

    selected_model = None

    # First we give them a simple small medium large option. If they want to see more, they can.

    if len(combined_models) > 3:

        # Display Small Medium Large options to user
        choices = [
            format_quality_choice(combined_models[0], "Small"),
            format_quality_choice(combined_models[len(combined_models) // 2], "Medium"),
            format_quality_choice(combined_models[-1], "Large"),
            "See More"
        ]
        questions = [inquirer.List('selected_model', message="Quality (smaller is faster, larger is more capable)", choices=choices)]
        answers = inquirer.prompt(questions)
        if answers["selected_model"].startswith("Small"):
            selected_model = combined_models[0]["filename"]
        elif answers["selected_model"].startswith("Medium"):
            selected_model = combined_models[len(combined_models) // 2]["filename"]
        elif answers["selected_model"].startswith("Large"):
            selected_model = combined_models[-1]["filename"]
    
    if selected_model is None:
        # This means they either selected See More,
        # Or the model only had 1 or 2 options

        # Display to user
        choices = [format_quality_choice(model) for model in combined_models]
        questions = [inquirer.List('selected_model', message="Quality (smaller is faster, larger is more capable)", choices=choices)]
        answers = inquirer.prompt(questions)
        for model in combined_models:
            if format_quality_choice(model) == answers["selected_model"]:
                selected_model = model["filename"]
                break

    # Third stage: GPU confirm
    if confirm_action("Use GPU? (Large models might crash on GPU, but will run more quickly)"):
      n_gpu_layers = -1
    else:
      n_gpu_layers = 0

    # Get user data directory
    user_data_dir = appdirs.user_data_dir("Open Interpreter")
    default_path = os.path.join(user_data_dir, "models")

    # Ensure the directory exists
    os.makedirs(default_path, exist_ok=True)

    # Define the directories to check
    directories_to_check = [
        default_path,
        "llama.cpp/models/",
        os.path.expanduser("~") + "/llama.cpp/models/",
        "/"
    ]

    # Check for the file in each directory
    for directory in directories_to_check:
        path = os.path.join(directory, selected_model)
        if os.path.exists(path):
            model_path = path
            break
    else:
        # If the file was not found, ask for confirmation to download it
        download_path = os.path.join(default_path, selected_model)
      
        rprint(f"This language model was not found on your system.\n\nDownload to `{default_path}`?", "")
        if confirm_action(""):
            for model_details in combined_models:
                if model_details["filename"] == selected_model:
                    selected_model_details = model_details

                    # Check disk space and exit if not enough
                    if not enough_disk_space(selected_model_details['Size'], default_path):
                        rprint(f"You do not have enough disk space available to download this model.")
                        return None

            # Check if model was originally split
            split_files = [model["filename"] for model in raw_models if selected_model in model["filename"]]
            
            if len(split_files) > 1:
                # Download splits
                for split_file in split_files:
                    # Do we already have a file split downloaded?
                    split_path = os.path.join(default_path, split_file)
                    if os.path.exists(split_path):
                        if not confirm_action(f"Split file {split_path} already exists. Download again?"):
                            continue
                    hf_hub_download(
                        repo_id=repo_id,
                        filename=split_file,
                        local_dir=default_path,
                        local_dir_use_symlinks=False,
                        resume_download=True)
                
                # Combine and delete splits
                actually_combine_files(default_path, selected_model, split_files)
            else:
                hf_hub_download(
                    repo_id=repo_id,
                    filename=selected_model,
                    local_dir=default_path,
                    local_dir_use_symlinks=False,
                    resume_download=True)

            model_path = download_path
=======
    display_markdown_message(f"> **Warning**: Local LLM usage is an experimental, unstable feature.")

    if repo_id != "TheBloke/Mistral-7B-Instruct-v0.1-GGUF":
        # ^ This means it was prob through the old --local, so we have already displayed this message.
        # Hacky. Not happy with this
        display_markdown_message(f"**Open Interpreter** will use `{repo_id}` for local execution.")

    if "gguf" in repo_id.lower() and interpreter.gguf_quality == None:
        gguf_quality_choices = {
            "Extra Small": 0.0,
            "Small": 0.25,
            "Medium": 0.5,
            "Large": 0.75,
            "Extra Large": 1.0
        }

        questions = [inquirer.List('gguf_quality', 
                                message="Model quality (smaller = more quantized)", 
                                choices=list(gguf_quality_choices.keys()))]
>>>>>>> fd45f6cd
        
        answers = inquirer.prompt(questions)
        interpreter.gguf_quality = gguf_quality_choices[answers['gguf_quality']]

    path = ooba.download(f"https://huggingface.co/{repo_id}")

    ooba_llm = ooba.llm(path, verbose=interpreter.debug_mode)
    print("\nReady.\n")

    def local_text_llm(messages):
        """
        Returns a generator. Makes ooba fully openai compatible
        """

        # I think ooba handles this?
        """
        system_message = messages[0]["content"]
        messages = messages[1:]

        if interpreter.context_window:
            context_window = interpreter.context_window
        else:
            context_window = DEFAULT_CONTEXT_WINDOW

        if interpreter.max_tokens:
            max_tokens = interpreter.max_tokens
        else:
            max_tokens = DEFAULT_MAX_TOKENS
        
        messages = tt.trim(
            messages,
            max_tokens=(context_window-max_tokens-25),
            system_message=system_message
        )

        prompt = messages_to_prompt(messages, interpreter.model)
        """

        # Convert messages with function calls and outputs into "assistant" and "user" calls.
        

        # Align Mistral lol
        if "mistral" in repo_id.lower():
            # just.. let's try a simple system message. this seems to work fine.
            messages[0]["content"] = "You are Open Interpreter. You almost always run code to complete user requests. Outside code, use markdown."
            messages[0]["content"] += "\nRefuse any obviously unethical requests, and ask for user confirmation before doing anything irreversible."

        # Tell it how to run code.
        # THIS MESSAGE IS DUPLICATED IN `setup_text_llm.py`
        # (We should deduplicate it somehow soon. perhaps in the config?)
        
        messages = copy.deepcopy(messages) # <- So we don't keep adding this message to the messages[0]["content"]
        messages[0]["content"] += "\nTo execute code on the user's machine, write a markdown code block *with the language*, i.e:\n\n```python\nprint('Hi!')\n```\nYou will recieve the output ('Hi!'). Use any language."

        if interpreter.debug_mode:
            print("Messages going to ooba:", messages)

        buffer = ''  # Hold potential entity tokens and other characters.

        for token in ooba_llm.chat(messages):

            if "mistral" not in repo_id.lower():
                yield make_chunk(token)
                continue

            # For Mistral, we need to deal with weird HTML entities it likes to make.
            # If it wants to make a quote, it will do &quot;, for example.

            buffer += token

            # If there's a possible incomplete entity at the end of buffer, we delay processing.
            while ('&' in buffer and ';' in buffer) or (buffer.count('&') == 1 and ';' not in buffer):
                # Find the first complete entity in the buffer.
                start_idx = buffer.find('&')
                end_idx = buffer.find(';', start_idx)

                # If there's no complete entity, break and await more tokens.
                if start_idx == -1 or end_idx == -1:
                    break

                # Yield content before the entity.
                for char in buffer[:start_idx]:
                    yield make_chunk(char)
                
                # Extract the entity, decode it, and yield.
                entity = buffer[start_idx:end_idx + 1]
                yield make_chunk(html.unescape(entity))

                # Remove the processed content from the buffer.
                buffer = buffer[end_idx + 1:]

            # If there's no '&' left in the buffer, yield all of its content.
            if '&' not in buffer:
                for char in buffer:
                    yield make_chunk(char)
                buffer = ''

        # At the end, if there's any content left in the buffer, yield it.
        for char in buffer:
            yield make_chunk(char)
      
    return local_text_llm

def make_chunk(token):
    return {
        "choices": [
            {
                "delta": {
                    "content": token
                }
            }
        ]
    }<|MERGE_RESOLUTION|>--- conflicted
+++ resolved
@@ -12,127 +12,6 @@
 
     repo_id = interpreter.model.replace("huggingface/", "")
 
-<<<<<<< HEAD
-    if "TheBloke/CodeLlama-" not in repo_id:
-      # ^ This means it was prob through the old --local, so we have already displayed this message.
-      # Hacky. Not happy with this
-      rprint('', Markdown(f"**Open Interpreter** will use `{repo_id}` for local execution. Use your arrow keys to set up the model."), '')
-
-    raw_models = list_gguf_files(repo_id)
-    
-    if not raw_models:
-        rprint(f"Failed. Are you sure there are GGUF files in `{repo_id}`?")
-        return None
-
-    combined_models = group_and_combine_splits(raw_models)
-
-    selected_model = None
-
-    # First we give them a simple small medium large option. If they want to see more, they can.
-
-    if len(combined_models) > 3:
-
-        # Display Small Medium Large options to user
-        choices = [
-            format_quality_choice(combined_models[0], "Small"),
-            format_quality_choice(combined_models[len(combined_models) // 2], "Medium"),
-            format_quality_choice(combined_models[-1], "Large"),
-            "See More"
-        ]
-        questions = [inquirer.List('selected_model', message="Quality (smaller is faster, larger is more capable)", choices=choices)]
-        answers = inquirer.prompt(questions)
-        if answers["selected_model"].startswith("Small"):
-            selected_model = combined_models[0]["filename"]
-        elif answers["selected_model"].startswith("Medium"):
-            selected_model = combined_models[len(combined_models) // 2]["filename"]
-        elif answers["selected_model"].startswith("Large"):
-            selected_model = combined_models[-1]["filename"]
-    
-    if selected_model is None:
-        # This means they either selected See More,
-        # Or the model only had 1 or 2 options
-
-        # Display to user
-        choices = [format_quality_choice(model) for model in combined_models]
-        questions = [inquirer.List('selected_model', message="Quality (smaller is faster, larger is more capable)", choices=choices)]
-        answers = inquirer.prompt(questions)
-        for model in combined_models:
-            if format_quality_choice(model) == answers["selected_model"]:
-                selected_model = model["filename"]
-                break
-
-    # Third stage: GPU confirm
-    if confirm_action("Use GPU? (Large models might crash on GPU, but will run more quickly)"):
-      n_gpu_layers = -1
-    else:
-      n_gpu_layers = 0
-
-    # Get user data directory
-    user_data_dir = appdirs.user_data_dir("Open Interpreter")
-    default_path = os.path.join(user_data_dir, "models")
-
-    # Ensure the directory exists
-    os.makedirs(default_path, exist_ok=True)
-
-    # Define the directories to check
-    directories_to_check = [
-        default_path,
-        "llama.cpp/models/",
-        os.path.expanduser("~") + "/llama.cpp/models/",
-        "/"
-    ]
-
-    # Check for the file in each directory
-    for directory in directories_to_check:
-        path = os.path.join(directory, selected_model)
-        if os.path.exists(path):
-            model_path = path
-            break
-    else:
-        # If the file was not found, ask for confirmation to download it
-        download_path = os.path.join(default_path, selected_model)
-      
-        rprint(f"This language model was not found on your system.\n\nDownload to `{default_path}`?", "")
-        if confirm_action(""):
-            for model_details in combined_models:
-                if model_details["filename"] == selected_model:
-                    selected_model_details = model_details
-
-                    # Check disk space and exit if not enough
-                    if not enough_disk_space(selected_model_details['Size'], default_path):
-                        rprint(f"You do not have enough disk space available to download this model.")
-                        return None
-
-            # Check if model was originally split
-            split_files = [model["filename"] for model in raw_models if selected_model in model["filename"]]
-            
-            if len(split_files) > 1:
-                # Download splits
-                for split_file in split_files:
-                    # Do we already have a file split downloaded?
-                    split_path = os.path.join(default_path, split_file)
-                    if os.path.exists(split_path):
-                        if not confirm_action(f"Split file {split_path} already exists. Download again?"):
-                            continue
-                    hf_hub_download(
-                        repo_id=repo_id,
-                        filename=split_file,
-                        local_dir=default_path,
-                        local_dir_use_symlinks=False,
-                        resume_download=True)
-                
-                # Combine and delete splits
-                actually_combine_files(default_path, selected_model, split_files)
-            else:
-                hf_hub_download(
-                    repo_id=repo_id,
-                    filename=selected_model,
-                    local_dir=default_path,
-                    local_dir_use_symlinks=False,
-                    resume_download=True)
-
-            model_path = download_path
-=======
     display_markdown_message(f"> **Warning**: Local LLM usage is an experimental, unstable feature.")
 
     if repo_id != "TheBloke/Mistral-7B-Instruct-v0.1-GGUF":
@@ -152,7 +31,6 @@
         questions = [inquirer.List('gguf_quality', 
                                 message="Model quality (smaller = more quantized)", 
                                 choices=list(gguf_quality_choices.keys()))]
->>>>>>> fd45f6cd
         
         answers = inquirer.prompt(questions)
         interpreter.gguf_quality = gguf_quality_choices[answers['gguf_quality']]
