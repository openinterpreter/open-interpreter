from ..code_interpreters.create_code_interpreter import create_code_interpreter
from ..utils.merge_deltas import merge_deltas
from ..utils.display_markdown_message import display_markdown_message
from ..utils.truncate_output import truncate_output
from ..code_interpreters.language_map import language_map
import traceback
import litellm
import os


# Enable logging with Helicone
if os.getenv("HELICONE_API_KEY"):
    litellm.api_base = "https://oai.hconeai.com/v1"
    litellm.headers = {"Helicone-Auth": f"Bearer {os.getenv('HELICONE_API_KEY')}"}


def respond(interpreter):
    """
    Yields tokens, but also adds them to interpreter.messages. TBH probably would be good to seperate those two responsibilities someday soon
    Responds until it decides not to run any more code or say anything else.
    """

    while True:
<<<<<<< HEAD
        ### PREPARE MESSAGES ###

        system_message = interpreter.system_message

        # Open Procedures is an open-source database of tiny, up-to-date coding tutorials.
        # We can query it semantically and append relevant tutorials/procedures to our system message
        get_relevant_procedures(interpreter.messages[-2:])
        if not interpreter.local:
            try:
                system_message += "\n\n" + get_relevant_procedures(
                    interpreter.messages[-2:]
                )
            except:
                # This can fail for odd SLL reasons. It's not necessary, so we can continue
                pass

        # Add user info to system_message, like OS, CWD, etc
        system_message += "\n\n" + get_user_info_string()
=======

        system_message = interpreter.generate_system_message()
>>>>>>> 10d5e3e4

        # Create message object
        system_message = {"role": "system", "message": system_message}

        # Create the version of messages that we'll send to the LLM
        messages_for_llm = interpreter.messages.copy()
        messages_for_llm = [system_message] + messages_for_llm

        # It's best to explicitly tell these LLMs when they don't get an output
        for message in messages_for_llm:
            if "output" in message and message["output"] == "":
                message["output"] = "No output"

        ### RUN THE LLM ###

        # Add a new message from the assistant to interpreter's "messages" attribute
        # (This doesn't go to the LLM. We fill this up w/ the LLM's response)
        interpreter.messages.append({"role": "assistant"})

        # Start putting chunks into the new message
        # + yielding chunks to the user
        try:

            # Track the type of chunk that the coding LLM is emitting
            chunk_type = None

            for chunk in interpreter._llm(messages_for_llm):
                # Add chunk to the last message
                interpreter.messages[-1] = merge_deltas(interpreter.messages[-1], chunk)

                # This is a coding llm
                # It will yield dict with either a message, language, or code (or language AND code)

                # We also want to track which it's sending to we can send useful flags.
                # (otherwise pretty much everyone needs to implement this)
                if "message" in chunk and chunk_type != "message":
                    chunk_type = "message"
                    yield {"start_of_message": True}
                elif "language" in chunk and chunk_type != "code":
                    chunk_type = "code"
                    yield {"start_of_code": True}
                if "code" in chunk and chunk_type != "code":
                    # (This shouldn't happen though — ^ "language" should be emitted first, but sometimes GPT-3.5 forgets this)
                    # (But I'm pretty sure we handle that? If it forgets we emit Python anyway?)
                    chunk_type = "code"
                    yield {"start_of_code": True}
                elif "message" not in chunk and chunk_type == "message":
                    chunk_type = None
                    yield {"end_of_message": True}

                yield chunk

            # We don't trigger the end_of_message or end_of_code flag if we actually end on either
            if chunk_type == "message":
                yield {"end_of_message": True}
            elif chunk_type == "code":
                yield {"end_of_code": True}
            
        except litellm.exceptions.BudgetExceededError:
            display_markdown_message(
                f"""> Max budget exceeded

                **Session spend:** ${litellm._current_cost}
                **Max budget:** ${interpreter.max_budget}

                Press CTRL-C then run `interpreter --max_budget [higher USD amount]` to proceed.
            """
            )
            break
        # Provide extra information on how to change API keys, if we encounter that error
        # (Many people writing GitHub issues were struggling with this)
        except Exception as e:
            if "auth" in str(e).lower() or "api key" in str(e).lower():
                output = traceback.format_exc()
                raise Exception(
                    f"{output}\n\nThere might be an issue with your API key(s).\n\nTo reset your API key (we'll use OPENAI_API_KEY for this example, but you may need to reset your ANTHROPIC_API_KEY, HUGGINGFACE_API_KEY, etc):\n        Mac/Linux: 'export OPENAI_API_KEY=your-key-here',\n        Windows: 'setx OPENAI_API_KEY your-key-here' then restart terminal.\n\n"
                )
            else:
                raise

        ### RUN CODE (if it's there) ###

        if "code" in interpreter.messages[-1]:
            if interpreter.debug_mode:
                print("Running code:", interpreter.messages[-1])

            try:
                # What code do you want to run?
                code = interpreter.messages[-1]["code"]

                # Fix a common error where the LLM thinks it's in a Jupyter notebook
                if interpreter.messages[-1]["language"] == "python" and code.startswith(
                    "!"
                ):
                    code = code[1:]
                    interpreter.messages[-1]["code"] = code
                    interpreter.messages[-1]["language"] = "shell"

                # Get a code interpreter to run it
                language = interpreter.messages[-1]["language"]
<<<<<<< HEAD
                if language not in interpreter._code_interpreters:
                    interpreter._code_interpreters[language] = create_code_interpreter(
                        language
                    )
                code_interpreter = interpreter._code_interpreters[language]
=======
                if language in language_map:
                    if language not in interpreter._code_interpreters:
                        interpreter._code_interpreters[language] = create_code_interpreter(language)
                    code_interpreter = interpreter._code_interpreters[language]
                else:
                    #This still prints the code but don't allow code to run. Let's Open-Interpreter know through output message
                    error_output = f"Error: Open Interpreter does not currently support {language}."
                    print(error_output)

                    interpreter.messages[-1]["output"] = ""
                    output = "\n" + error_output

                    # Truncate output
                    output = truncate_output(output, interpreter.max_output)
                    interpreter.messages[-1]["output"] = output.strip()
                    break
>>>>>>> 10d5e3e4

                # Yield a message, such that the user can stop code execution if they want to
                try:
                    yield {"executing": {"code": code, "language": language}}
                except GeneratorExit:
                    # The user might exit here.
                    # We need to tell python what we (the generator) should do if they exit
                    break

                # Yield each line, also append it to last messages' output
                interpreter.messages[-1]["output"] = ""
                for line in code_interpreter.run(code):
                    yield line
                    if "output" in line:
                        output = interpreter.messages[-1]["output"]
                        output += "\n" + line["output"]

                        # Truncate output
                        output = truncate_output(output, interpreter.max_output)

                        interpreter.messages[-1]["output"] = output.strip()

            except:
                output = traceback.format_exc()
                yield {"output": output.strip()}
                interpreter.messages[-1]["output"] = output.strip()

            yield {"end_of_execution": True}

        else:
            # Doesn't want to run code. We're done
            break

    return<|MERGE_RESOLUTION|>--- conflicted
+++ resolved
@@ -21,29 +21,7 @@
     """
 
     while True:
-<<<<<<< HEAD
-        ### PREPARE MESSAGES ###
-
-        system_message = interpreter.system_message
-
-        # Open Procedures is an open-source database of tiny, up-to-date coding tutorials.
-        # We can query it semantically and append relevant tutorials/procedures to our system message
-        get_relevant_procedures(interpreter.messages[-2:])
-        if not interpreter.local:
-            try:
-                system_message += "\n\n" + get_relevant_procedures(
-                    interpreter.messages[-2:]
-                )
-            except:
-                # This can fail for odd SLL reasons. It's not necessary, so we can continue
-                pass
-
-        # Add user info to system_message, like OS, CWD, etc
-        system_message += "\n\n" + get_user_info_string()
-=======
-
         system_message = interpreter.generate_system_message()
->>>>>>> 10d5e3e4
 
         # Create message object
         system_message = {"role": "system", "message": system_message}
@@ -66,7 +44,6 @@
         # Start putting chunks into the new message
         # + yielding chunks to the user
         try:
-
             # Track the type of chunk that the coding LLM is emitting
             chunk_type = None
 
@@ -101,7 +78,7 @@
                 yield {"end_of_message": True}
             elif chunk_type == "code":
                 yield {"end_of_code": True}
-            
+
         except litellm.exceptions.BudgetExceededError:
             display_markdown_message(
                 f"""> Max budget exceeded
@@ -144,19 +121,14 @@
 
                 # Get a code interpreter to run it
                 language = interpreter.messages[-1]["language"]
-<<<<<<< HEAD
-                if language not in interpreter._code_interpreters:
-                    interpreter._code_interpreters[language] = create_code_interpreter(
-                        language
-                    )
-                code_interpreter = interpreter._code_interpreters[language]
-=======
                 if language in language_map:
                     if language not in interpreter._code_interpreters:
-                        interpreter._code_interpreters[language] = create_code_interpreter(language)
+                        interpreter._code_interpreters[
+                            language
+                        ] = create_code_interpreter(language)
                     code_interpreter = interpreter._code_interpreters[language]
                 else:
-                    #This still prints the code but don't allow code to run. Let's Open-Interpreter know through output message
+                    # This still prints the code but don't allow code to run. Let's Open-Interpreter know through output message
                     error_output = f"Error: Open Interpreter does not currently support {language}."
                     print(error_output)
 
@@ -167,7 +139,6 @@
                     output = truncate_output(output, interpreter.max_output)
                     interpreter.messages[-1]["output"] = output.strip()
                     break
->>>>>>> 10d5e3e4
 
                 # Yield a message, such that the user can stop code execution if they want to
                 try:
