import traceback

import litellm

from ..code_interpreters.create_code_interpreter import create_code_interpreter
from ..code_interpreters.language_map import language_map
from ..utils.display_markdown_message import display_markdown_message
from ..utils.merge_deltas import merge_deltas
from ..utils.truncate_output import truncate_output


def respond(interpreter):
    """
    Yields tokens, but also adds them to interpreter.messages. TBH probably would be good to seperate those two responsibilities someday soon
    Responds until it decides not to run any more code or say anything else.
    """

    while True:
        system_message = interpreter.generate_system_message()

        # Create message object
        system_message = {"role": "system", "message": system_message}

        # Create the version of messages that we'll send to the LLM
        messages_for_llm = interpreter.messages.copy()
        messages_for_llm = [system_message] + messages_for_llm

        # It's best to explicitly tell these LLMs when they don't get an output
        for message in messages_for_llm:
            if "output" in message and message["output"] == "":
                message["output"] = "No output"

        ### RUN THE LLM ###

        # Add a new message from the assistant to interpreter's "messages" attribute
        # (This doesn't go to the LLM. We fill this up w/ the LLM's response)
        interpreter.messages.append({"role": "assistant"})

        # Start putting chunks into the new message
        # + yielding chunks to the user
        try:
            # Track the type of chunk that the coding LLM is emitting
            chunk_type = None

            for chunk in interpreter._llm(messages_for_llm):
                # Add chunk to the last message
                interpreter.messages[-1] = merge_deltas(interpreter.messages[-1], chunk)

                # This is a coding llm
                # It will yield dict with either a message, language, or code (or language AND code)

                # We also want to track which it's sending to we can send useful flags.
                # (otherwise pretty much everyone needs to implement this)
                if "message" in chunk and chunk_type != "message":
                    chunk_type = "message"
                    yield {"start_of_message": True}
                elif "language" in chunk and chunk_type != "code":
                    chunk_type = "code"
                    yield {"start_of_code": True}
                if "code" in chunk and chunk_type != "code":
                    # (This shouldn't happen though — ^ "language" should be emitted first, but sometimes GPT-3.5 forgets this)
                    # (But I'm pretty sure we handle that? If it forgets we emit Python anyway?)
                    chunk_type = "code"
                    yield {"start_of_code": True}
                elif "message" not in chunk and chunk_type == "message":
                    chunk_type = None
                    yield {"end_of_message": True}

                yield chunk

            # We don't trigger the end_of_message or end_of_code flag if we actually end on either
            if chunk_type == "message":
                yield {"end_of_message": True}
            elif chunk_type == "code":
                yield {"end_of_code": True}

        except litellm.exceptions.BudgetExceededError:
            display_markdown_message(
                f"""> Max budget exceeded

                **Session spend:** ${litellm._current_cost}
                **Max budget:** ${interpreter.max_budget}

                Press CTRL-C then run `interpreter --max_budget [higher USD amount]` to proceed.
            """
            )
            break
        # Provide extra information on how to change API keys, if we encounter that error
        # (Many people writing GitHub issues were struggling with this)
        except Exception as e:
            if (
                interpreter.local == False
                and "auth" in str(e).lower()
                or "api key" in str(e).lower()
            ):
                output = traceback.format_exc()
                raise Exception(
                    f"{output}\n\nThere might be an issue with your API key(s).\n\nTo reset your API key (we'll use OPENAI_API_KEY for this example, but you may need to reset your ANTHROPIC_API_KEY, HUGGINGFACE_API_KEY, etc):\n        Mac/Linux: 'export OPENAI_API_KEY=your-key-here',\n        Windows: 'setx OPENAI_API_KEY your-key-here' then restart terminal.\n\n"
                )
            elif interpreter.local:
                raise Exception(
                    str(e)
                    + """

Please make sure LM Studio's local server is running by following the steps above.

If LM Studio's local server is running, please try a language model with a different architecture.

                    """
                )
            else:
                raise

        ### RUN CODE (if it's there) ###

        if "code" in interpreter.messages[-1]:
            if interpreter.debug_mode:
                print("Running code:", interpreter.messages[-1])

            try:
                # What code do you want to run?
                code = interpreter.messages[-1]["code"]

                # Fix a common error where the LLM thinks it's in a Jupyter notebook
                if interpreter.messages[-1]["language"] == "python" and code.startswith(
                    "!"
                ):
                    code = code[1:]
                    interpreter.messages[-1]["code"] = code
                    interpreter.messages[-1]["language"] = "shell"

                # Get a code interpreter to run it
                language = interpreter.messages[-1]["language"]
                if language in language_map:
                    if language not in interpreter._code_interpreters:
                        # Create code interpreter
                        config = {"language": language, "vision": interpreter.vision}
                        interpreter._code_interpreters[
                            language
                        ] = create_code_interpreter(config)
                    code_interpreter = interpreter._code_interpreters[language]

                    # Yield a message, such that the user can stop code execution if they want to
                    try:
                        yield {"executing": {"code": code, "language": language}}
                    except GeneratorExit:
                        # The user might exit here.
                        # We need to tell python what we (the generator) should do if they exit
                        break

                    if interpreter.run_code_promt:
                        # Yield each line, also append it to last messages' output
                        interpreter.messages[-1]["output"] = ""
                        for line in code_interpreter.run(code):
                            yield line
                            if "output" in line:
                                output = interpreter.messages[-1]["output"]
                                output += "\n" + line["output"]

                                # Truncate output
                                output = truncate_output(output, interpreter.max_output)

                                interpreter.messages[-1]["output"] = output.strip()
                else:
                    # This still prints the code but don't allow code to run. Let's Open-Interpreter know through output message
                    error_output = f"Error: Open Interpreter does not currently support {language}."
                    print(error_output)

                    interpreter.messages[-1]["output"] = ""
                    output = "\n" + error_output

                    # Truncate output
                    output = truncate_output(output, interpreter.max_output)
                    interpreter.messages[-1]["output"] = output.strip()
<<<<<<< HEAD
                    yield {"output": output.strip()}
=======
                    break

                # Yield a message, such that the user can stop code execution if they want to
                try:
                    yield {"executing": {"code": code, "language": language}}
                except GeneratorExit:
                    # The user might exit here.
                    # We need to tell python what we (the generator) should do if they exit
                    break

                # Yield each line, also append it to last messages' output
                interpreter.messages[-1]["output"] = ""
                for line in code_interpreter.run(code):
                    yield line
                    if "output" in line:
                        output = interpreter.messages[-1]["output"]
                        output += "\n" + line["output"]

                        # Truncate output
                        output = truncate_output(output, interpreter.max_output)

                        interpreter.messages[-1]["output"] = output.strip()
                    # Vision
                    if "image" in line:
                        base64_image = line["image"]
                        interpreter.messages[-1][
                            "image"
                        ] = f"data:image/jpeg;base64,{base64_image}"
>>>>>>> 2f11d034

            except:
                output = traceback.format_exc()
                yield {"output": output.strip()}
                interpreter.messages[-1]["output"] = output.strip()

            yield {"end_of_execution": True}

        else:
            # Doesn't want to run code. We're done
            break

    return<|MERGE_RESOLUTION|>--- conflicted
+++ resolved
@@ -161,6 +161,12 @@
                                 output = truncate_output(output, interpreter.max_output)
 
                                 interpreter.messages[-1]["output"] = output.strip()
+                            # Vision
+                            if "image" in line:
+                                base64_image = line["image"]
+                                interpreter.messages[-1][
+                                    "image"
+                                ] = f"data:image/jpeg;base64,{base64_image}"
                 else:
                     # This still prints the code but don't allow code to run. Let's Open-Interpreter know through output message
                     error_output = f"Error: Open Interpreter does not currently support {language}."
@@ -172,38 +178,8 @@
                     # Truncate output
                     output = truncate_output(output, interpreter.max_output)
                     interpreter.messages[-1]["output"] = output.strip()
-<<<<<<< HEAD
+
                     yield {"output": output.strip()}
-=======
-                    break
-
-                # Yield a message, such that the user can stop code execution if they want to
-                try:
-                    yield {"executing": {"code": code, "language": language}}
-                except GeneratorExit:
-                    # The user might exit here.
-                    # We need to tell python what we (the generator) should do if they exit
-                    break
-
-                # Yield each line, also append it to last messages' output
-                interpreter.messages[-1]["output"] = ""
-                for line in code_interpreter.run(code):
-                    yield line
-                    if "output" in line:
-                        output = interpreter.messages[-1]["output"]
-                        output += "\n" + line["output"]
-
-                        # Truncate output
-                        output = truncate_output(output, interpreter.max_output)
-
-                        interpreter.messages[-1]["output"] = output.strip()
-                    # Vision
-                    if "image" in line:
-                        base64_image = line["image"]
-                        interpreter.messages[-1][
-                            "image"
-                        ] = f"data:image/jpeg;base64,{base64_image}"
->>>>>>> 2f11d034
 
             except:
                 output = traceback.format_exc()
