[tool.poetry]
name = "open-interpreter"
packages = [
    {include = "interpreter"},
]
version = "0.1.10"
description = "Let language models run code locally."
authors = ["Killian Lucas <killian@openinterpreter.com>"]
readme = "README.md"

[tool.poetry.dependencies]
python = "^3.10"
openai = "^0.28.0"
rich = "^13.4.2"
tiktoken = "^0.4.0"
astor = "^0.8.1"
git-python = "^1.0.3"
tokentrim = "^0.1.9"
appdirs = "^1.4.4"
six = "^1.16.0"
python-dotenv = "^1.0.0"

inquirer = "^3.1.3"
wget = "^3.2"
huggingface-hub = "^0.17.3"
<<<<<<< HEAD
litellm = "0.8.3"
pyyaml = "^6.0.1"
docker = "^6.1.3"
semgrep = "^1.41.0"
=======
litellm = "0.8.6"
pyyaml = "^6.0.1"
>>>>>>> fdf0af3b
yaspin = "^3.0.1"
pyqt5-qt5 = "5.15.2"
pyqt5 = "5.15.10"
ooba = "^0.0.21"
chroma = "^0.2.0"
chromadb = "^0.4.14"
<<<<<<< HEAD
pysqlite3-binary = "^0.5.2.post1"
[tool.poetry.dependencies.pyreadline3]
version = "^3.4.1"
markers = "sys_platform == 'win32'"
=======

# DISABLED # but perhaps we should re-enable soon. Windows + readline errors sometimes, need more testing
# On non-windows systems, you can just `import readline`.
# On windows, `pyreadline3` replaces that, so you can also just `import readline`.
# [tool.poetry.dependencies.pyreadline3]
# version = "^3.4.1"
# markers = "sys_platform == 'win32'"
>>>>>>> fdf0af3b

[tool.poetry.group.dev.dependencies]
pytest = "^7.4.0"

[build-system]
requires = ["poetry-core>=1.0.0"]
build-backend = "poetry.core.masonry.api"

[tool.poetry.scripts]
interpreter = "interpreter:cli"<|MERGE_RESOLUTION|>--- conflicted
+++ resolved
@@ -23,27 +23,20 @@
 inquirer = "^3.1.3"
 wget = "^3.2"
 huggingface-hub = "^0.17.3"
-<<<<<<< HEAD
-litellm = "0.8.3"
+litellm = "0.8.6"
 pyyaml = "^6.0.1"
 docker = "^6.1.3"
 semgrep = "^1.41.0"
-=======
-litellm = "0.8.6"
-pyyaml = "^6.0.1"
->>>>>>> fdf0af3b
 yaspin = "^3.0.1"
 pyqt5-qt5 = "5.15.2"
 pyqt5 = "5.15.10"
 ooba = "^0.0.21"
 chroma = "^0.2.0"
 chromadb = "^0.4.14"
-<<<<<<< HEAD
 pysqlite3-binary = "^0.5.2.post1"
 [tool.poetry.dependencies.pyreadline3]
 version = "^3.4.1"
 markers = "sys_platform == 'win32'"
-=======
 
 # DISABLED # but perhaps we should re-enable soon. Windows + readline errors sometimes, need more testing
 # On non-windows systems, you can just `import readline`.
@@ -51,7 +44,6 @@
 # [tool.poetry.dependencies.pyreadline3]
 # version = "^3.4.1"
 # markers = "sys_platform == 'win32'"
->>>>>>> fdf0af3b
 
 [tool.poetry.group.dev.dependencies]
 pytest = "^7.4.0"
