[tool.poetry]
name = "open-interpreter"
packages = [
    {include = "interpreter"},
]
version = "0.1.10"
description = "Let language models run code locally."
authors = ["Killian Lucas <killian@openinterpreter.com>"]
readme = "README.md"

[tool.poetry.dependencies]
python = ">=3.10,<3.12"

appdirs = "^1.4.4"
astor = "^0.8.1"
chromadb = "^0.4.14"
git-python = "^1.0.3"
huggingface-hub = "^0.17.3"
<<<<<<< HEAD
litellm = "^0.10.1"
=======
inquirer = "^3.1.3"
litellm = "0.8.6"
ooba = "^0.0.21"
openai = "^0.28.0"
python-dotenv = "^1.0.0"
>>>>>>> ee8556c0
pyyaml = "^6.0.1"
rich = "^13.4.2"
six = "^1.16.0"
tiktoken = "^0.4.0"
tokentrim = "^0.1.9"
wget = "^3.2"
yaspin = "^3.0.1"

[tool.poetry.group.dev.dependencies]
black = "^23.10.1"
isort = "^5.12.0"
pre-commit = "^3.5.0"
pytest = "^7.4.0"

[build-system]
requires = ["poetry-core>=1.0.0"]
build-backend = "poetry.core.masonry.api"

[tool.poetry.scripts]
interpreter = "interpreter:cli"

[tool.poetry.extras]
safe = ["semgrep"]

[tool.black]
target-version = ['py311']

[tool.isort]
profile = "black"
multi_line_output = 3
include_trailing_comma = true<|MERGE_RESOLUTION|>--- conflicted
+++ resolved
@@ -16,15 +16,11 @@
 chromadb = "^0.4.14"
 git-python = "^1.0.3"
 huggingface-hub = "^0.17.3"
-<<<<<<< HEAD
+inquirer = "^3.1.3"
 litellm = "^0.10.1"
-=======
-inquirer = "^3.1.3"
-litellm = "0.8.6"
 ooba = "^0.0.21"
 openai = "^0.28.0"
 python-dotenv = "^1.0.0"
->>>>>>> ee8556c0
 pyyaml = "^6.0.1"
 rich = "^13.4.2"
 six = "^1.16.0"
